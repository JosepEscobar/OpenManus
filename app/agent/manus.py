from typing import Optional

<<<<<<< HEAD
from app.agent.browser import BrowserAgent
from app.config import config, MAX_STEPS_MANUS
from app.prompt.browser import NEXT_STEP_PROMPT as BROWSER_NEXT_STEP_PROMPT
=======
from pydantic import Field, model_validator

from app.agent.browser import BrowserContextHelper
from app.agent.toolcall import ToolCallAgent
from app.config import config
>>>>>>> b1bd7308
from app.prompt.manus import NEXT_STEP_PROMPT, SYSTEM_PROMPT
from app.tool import Terminate, ToolCollection
from app.tool.browser_use_tool import BrowserUseTool
from app.tool.python_execute import PythonExecute
from app.tool.str_replace_editor import StrReplaceEditor


class Manus(ToolCallAgent):
    """A versatile general-purpose agent."""

    name: str = "Manus"
    description: str = (
        "A versatile agent that can solve various tasks using multiple tools"
    )

    system_prompt: str = SYSTEM_PROMPT.format(directory=config.workspace_root)
    next_step_prompt: str = NEXT_STEP_PROMPT

    max_observe: int = 10000
    max_steps: int = MAX_STEPS_MANUS

    # Add general-purpose tools to the tool collection
    available_tools: ToolCollection = Field(
        default_factory=lambda: ToolCollection(
            PythonExecute(), BrowserUseTool(), StrReplaceEditor(), Terminate()
        )
    )

    special_tool_names: list[str] = Field(default_factory=lambda: [Terminate().name])

    browser_context_helper: Optional[BrowserContextHelper] = None

    @model_validator(mode="after")
    def initialize_helper(self) -> "Manus":
        self.browser_context_helper = BrowserContextHelper(self)
        return self

    async def think(self) -> bool:
        """Process current state and decide next actions with appropriate context."""
        original_prompt = self.next_step_prompt
        recent_messages = self.memory.messages[-3:] if self.memory.messages else []
        browser_in_use = any(
            tc.function.name == BrowserUseTool().name
            for msg in recent_messages
            if msg.tool_calls
            for tc in msg.tool_calls
        )

        if browser_in_use:
            self.next_step_prompt = (
                await self.browser_context_helper.format_next_step_prompt()
            )

        result = await super().think()

        # Restore original prompt
        self.next_step_prompt = original_prompt

        return result

    async def cleanup(self):
        """Clean up Manus agent resources."""
        if self.browser_context_helper:
            await self.browser_context_helper.cleanup_browser()<|MERGE_RESOLUTION|>--- conflicted
+++ resolved
@@ -1,16 +1,16 @@
 from typing import Optional
 
-<<<<<<< HEAD
+
 from app.agent.browser import BrowserAgent
 from app.config import config, MAX_STEPS_MANUS
 from app.prompt.browser import NEXT_STEP_PROMPT as BROWSER_NEXT_STEP_PROMPT
-=======
+
 from pydantic import Field, model_validator
 
 from app.agent.browser import BrowserContextHelper
 from app.agent.toolcall import ToolCallAgent
 from app.config import config
->>>>>>> b1bd7308
+
 from app.prompt.manus import NEXT_STEP_PROMPT, SYSTEM_PROMPT
 from app.tool import Terminate, ToolCollection
 from app.tool.browser_use_tool import BrowserUseTool
